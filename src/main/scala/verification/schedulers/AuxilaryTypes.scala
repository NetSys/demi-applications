package akka.dispatch.verification

import akka.actor.{ActorCell, ActorRef, ActorSystem, Props}
import akka.dispatch.{Envelope}

// External events used to specify a trace
<<<<<<< HEAD
abstract trait ExternalEvent
=======
abstract class ExternalEvent {
  // Ensure that ExternalEvents are unique
  val id = IDGenerator.get()

  override def equals(other: Any) : Boolean = {
    other match {
      case o: ExternalEvent => return id == o.id
      case _ => return false
    }
  }

  override def hashCode : Int = {
    return id
  }
}
>>>>>>> e7646b8c

final case class Start (prop: Props, name: String) extends ExternalEvent
final case class Kill (name: String) extends ExternalEvent {}
final case class Send (name: String, message: Any) extends ExternalEvent
final case object WaitQuiescence extends ExternalEvent
final case class Partition (a: String, b: String) extends ExternalEvent
final case class UnPartition (a: String, b: String) extends ExternalEvent

// Internal events in addition to those defined in ../AuxilaryTypes
final case class MsgSend (sender: String, 
                receiver: String, msg: Any) extends Event
final case class KillEvent (actor: String) extends Event 
final case class PartitionEvent (endpoints: (String, String)) extends Event
final case class UnPartitionEvent (endpoints: (String, String)) extends Event
final case object Quiescence extends Event 
final case class ChangeContext (actor: String) extends Event<|MERGE_RESOLUTION|>--- conflicted
+++ resolved
@@ -4,10 +4,7 @@
 import akka.dispatch.{Envelope}
 
 // External events used to specify a trace
-<<<<<<< HEAD
-abstract trait ExternalEvent
-=======
-abstract class ExternalEvent {
+abstract trait ExternalEvent {
   // Ensure that ExternalEvents are unique
   val id = IDGenerator.get()
 
@@ -22,7 +19,6 @@
     return id
   }
 }
->>>>>>> e7646b8c
 
 final case class Start (prop: Props, name: String) extends ExternalEvent
 final case class Kill (name: String) extends ExternalEvent {}
