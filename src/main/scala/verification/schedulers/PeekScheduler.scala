package akka.dispatch.verification

import com.typesafe.config.ConfigFactory
import akka.actor.{Actor, ActorCell, ActorRef, ActorSystem, Props}

import akka.dispatch.Envelope

import scala.collection.mutable.Queue
import scala.collection.mutable.HashMap
import scala.collection.mutable.SynchronizedQueue
import scala.collection.immutable.Set
import scala.collection.mutable.HashSet

import java.util.concurrent.Semaphore
import java.util.concurrent.atomic.AtomicBoolean

/**
 * Takes a sequence of ExternalEvents as input, and plays the execution
 * forward in the same way as FairScheduler. While playing forward,
 * PeekScheduler records all internal events that occur, e.g. Message Sends.
 * PeekScheduler finally returns all events observed during the execution, including
 * external and internal events.
 */
class PeekScheduler()
    extends FairScheduler with ExternalEventInjector[ExternalEvent] with TestOracle {

  init_failure_detector(enqueue_message)

  // A set of external messages to send. Messages sent between actors are not
  // queued here.
  var messagesToSend = new SynchronizedQueue[(ActorRef, Any)]()

  var test_invariant : Invariant = null

<<<<<<< HEAD
  private[this] def informNodeReachable(node: String) {
    for (actor <- activeActors) {
      informNodeReachable(actor, node)
    }
  }

  private[this] def informNodeUnreachable(actor: String, node: String) {
    enqueue_message(actor, NodeUnreachable(node))
    fdState(actor) -= node
  }

  private[this] def informNodeUnreachable(node: String) {
    for (actor <- activeActors) {
      informNodeUnreachable(actor, node)
    }
  }

  private[this] def answerFdQuery(sender: String) {
    // Compute the message
    val msg = ReachableGroup(fdState(sender).toSet)
    // Send failure detector information
    enqueue_message(sender, msg)
  }

  // Advance the trace
  private[this] def advanceTrace() {
    // Make sure the actual scheduler makes no progress until we have injected all
    // events. 
    schedSemaphore.acquire
    started.set(true)
    var loop = true
    while (loop && traceIdx < trace.size) {
      trace(traceIdx) match {
        case Start (_, name) =>
          events += actorToSpawnEvent(name)
          unisolate_node(name)
          // Send FD message before adding an actor
          informFailureDetectorLocation(name)
          informNodeReachable(name)
          activeActors += name
        case Kill (name) =>
          events += KillEvent(name)
          isolate_node(name)
          activeActors -= name
          // Send FD message after removing the actor
          informNodeUnreachable(name)
        case Send (name, message) =>
          enqueue_message(name, message)
        case Partition (a, b) =>
          events += PartitionEvent((a, b))
          add_to_partition((a, b))
          // Send FD information to each of the actors
          informNodeUnreachable(a, b)
          informNodeUnreachable(b, a)
        case UnPartition (a, b) =>
          events += UnPartitionEvent((a, b))
          remove_partition((a, b))
          // Send FD information to each of the actors
          informNodeReachable(a, b)
          informNodeReachable(b, a)
        case WaitQuiescence =>
          loop = false // Start waiting for quiscence
      }
      traceIdx += 1
    }
    schedSemaphore.release
    // Since this is always called during quiescence, once we have processed all 
    // events, let us start dispatching
    instrumenter.start_dispatch()
=======
  def peek (_trace: Seq[ExternalEvent]) : Queue[Event]  = {
    return execute_trace(_trace)
>>>>>>> e7646b8c
  }

  override def event_produced(cell: ActorCell, envelope: Envelope) = {
    val snd = envelope.sender.path.name
    val rcv = cell.self.path.name
    val msgs = pendingEvents.getOrElse(rcv, new Queue[(ActorCell, Envelope)])
    handle_event_produced(snd, rcv, envelope) match {
      case SystemMessage => None
      case _ => {
        if (!crosses_partition(snd, rcv)) {
          pendingEvents(rcv) = msgs += ((cell, envelope))
        }
      }
    }
  }

  // Record a mapping from actor names to actor refs
  override def event_produced(event: Event) = {
    super.event_produced(event)
    handle_spawn_produced(event)
  }

  // Record that an event was consumed
  override def event_consumed(event: Event) = {
    handle_spawn_consumed(event)
  }

  // Record a message send event
  override def event_consumed(cell: ActorCell, envelope: Envelope) = {
    handle_event_consumed(cell, envelope)
  }

  override def schedule_new_message() : Option[(ActorCell, Envelope)] = {
    enqueue_external_messages(messagesToSend)
    // FairScheduler gives us round-robin message dispatches.
    return super.schedule_new_message()
  }

  override def notify_quiescence () {
    handle_quiescence
  }

  // Shutdown the scheduler, this ensures that the instrumenter is returned to its
  // original pristine form, so one can change schedulers
  override def shutdown () = {
    handle_shutdown
  }

  // Notification that the system has been reset
  override def start_trace() : Unit = {
    handle_start_trace
  }

  override def after_receive(cell: ActorCell) : Unit = {
    handle_after_receive(cell)
  }

  override def before_receive(cell: ActorCell) : Unit = {
    handle_before_receive(cell)
  }

  // Enqueue an external message for future delivery
  override def enqueue_message(receiver: String, msg: Any) {
    if (event_orchestrator.actorToActorRef contains receiver) {
      enqueue_message(event_orchestrator.actorToActorRef(receiver), msg)
    } else {
      throw new IllegalArgumentException("Unknown receiver " + receiver)
    }
  }

  def enqueue_message(actor: ActorRef, msg: Any) {
    handle_enqueue_message(actor, msg)
    messagesToSend += ((actor, msg))
  }

  def setInvariant(invariant: Invariant) {
    test_invariant = invariant
  }

  def test(events: Seq[ExternalEvent]) : Boolean = {
    Instrumenter().scheduler = this
    peek(events)
    if (test_invariant == null) {
      throw new IllegalArgumentException("Must invoke setInvariant before test()")
    }
    val passes = test_invariant(events)
    shutdown()
    return passes
  }
}<|MERGE_RESOLUTION|>--- conflicted
+++ resolved
@@ -32,80 +32,8 @@
 
   var test_invariant : Invariant = null
 
-<<<<<<< HEAD
-  private[this] def informNodeReachable(node: String) {
-    for (actor <- activeActors) {
-      informNodeReachable(actor, node)
-    }
-  }
-
-  private[this] def informNodeUnreachable(actor: String, node: String) {
-    enqueue_message(actor, NodeUnreachable(node))
-    fdState(actor) -= node
-  }
-
-  private[this] def informNodeUnreachable(node: String) {
-    for (actor <- activeActors) {
-      informNodeUnreachable(actor, node)
-    }
-  }
-
-  private[this] def answerFdQuery(sender: String) {
-    // Compute the message
-    val msg = ReachableGroup(fdState(sender).toSet)
-    // Send failure detector information
-    enqueue_message(sender, msg)
-  }
-
-  // Advance the trace
-  private[this] def advanceTrace() {
-    // Make sure the actual scheduler makes no progress until we have injected all
-    // events. 
-    schedSemaphore.acquire
-    started.set(true)
-    var loop = true
-    while (loop && traceIdx < trace.size) {
-      trace(traceIdx) match {
-        case Start (_, name) =>
-          events += actorToSpawnEvent(name)
-          unisolate_node(name)
-          // Send FD message before adding an actor
-          informFailureDetectorLocation(name)
-          informNodeReachable(name)
-          activeActors += name
-        case Kill (name) =>
-          events += KillEvent(name)
-          isolate_node(name)
-          activeActors -= name
-          // Send FD message after removing the actor
-          informNodeUnreachable(name)
-        case Send (name, message) =>
-          enqueue_message(name, message)
-        case Partition (a, b) =>
-          events += PartitionEvent((a, b))
-          add_to_partition((a, b))
-          // Send FD information to each of the actors
-          informNodeUnreachable(a, b)
-          informNodeUnreachable(b, a)
-        case UnPartition (a, b) =>
-          events += UnPartitionEvent((a, b))
-          remove_partition((a, b))
-          // Send FD information to each of the actors
-          informNodeReachable(a, b)
-          informNodeReachable(b, a)
-        case WaitQuiescence =>
-          loop = false // Start waiting for quiscence
-      }
-      traceIdx += 1
-    }
-    schedSemaphore.release
-    // Since this is always called during quiescence, once we have processed all 
-    // events, let us start dispatching
-    instrumenter.start_dispatch()
-=======
   def peek (_trace: Seq[ExternalEvent]) : Queue[Event]  = {
     return execute_trace(_trace)
->>>>>>> e7646b8c
   }
 
   override def event_produced(cell: ActorCell, envelope: Envelope) = {
