package akka.dispatch.verification


import akka.actor.ActorCell,
       akka.actor.ActorSystem,
       akka.actor.ActorRef,
       akka.actor.LocalActorRef,
       akka.actor.ActorRefWithCell,
       akka.actor.Actor,
       akka.actor.PoisonPill,
       akka.actor.Props

import akka.dispatch.Envelope,
       akka.dispatch.MessageQueue,
       akka.dispatch.MessageDispatcher

import scala.collection.concurrent.TrieMap,
       scala.collection.mutable.Queue,
       scala.collection.mutable.HashMap,
       scala.collection.mutable.HashSet,
       scala.collection.mutable.ArrayBuffer,
       scala.collection.mutable.ArraySeq,
       scala.collection.mutable.Stack,
       scala.collection.mutable.SynchronizedQueue

import Function.tupled

import scalax.collection.mutable.Graph,
       scalax.collection.GraphEdge.DiEdge,
       scalax.collection.edge.LDiEdge
       
import com.typesafe.scalalogging.LazyLogging,
       org.slf4j.LoggerFactory,
       ch.qos.logback.classic.Level,
       ch.qos.logback.classic.Logger

import java.util.concurrent.Semaphore
import java.util.concurrent.atomic.AtomicBoolean

       
class ExploredTacker {
  
  var exploredStack = new HashMap[Int, HashSet[(Unique, Unique)] ]

  
  def setExplored(index: Int, pair: (Unique, Unique)) =
  exploredStack.get(index) match {
    case Some(set) => set += pair
    case None =>
      val newElem = new HashSet[(Unique, Unique)] + pair
      exploredStack(index) = newElem
  }
  
  
  def isExplored(pair: (Unique, Unique)): Boolean = {

    for ((index, set) <- exploredStack) set.contains(pair) match {
      case true => return true
      case false =>
    }

    return false
  }

  
  def trimExplored(index: Int) = {
    exploredStack = exploredStack.filter { other => other._1 <= index }
  }

  
  def printExplored() = {
    for ((index, set) <- exploredStack.toList.sortBy(t => (t._1))) {
      println(index + ": " + set.size)
    }
  }

}
       

// DPOR scheduler.
class DPOR extends Scheduler with LazyLogging {
  
  final val SCHEDULER = "__SCHEDULER__"
  final val PRIORITY = "__PRIORITY__"
  
  var instrumenter = Instrumenter

  // Ensure that only one thread is running inside the scheduler when we are
  // dispatching external messages to actors. (Does not guard the scheduler's instance
  // variables.)
  private[this] var schedSemaphore = new Semaphore(1)
  // Are we expecting message receives
  private[this] val started = new AtomicBoolean(false)

  var externalEventList : Seq[ExternalEvent] = Vector()
  
  var currentTime = 0
  var interleavingCounter = 0
  
  val pendingEvents = new HashMap[String, Queue[(Unique, ActorCell, Envelope)]]  
  val actorNames = new HashSet[String]
  val actorToActorRef = new HashMap[String, ActorRef]
 
  val depGraph = Graph[Unique, DiEdge]()
  
  val backTrack = new HashMap[Int, HashMap[(Unique, Unique), List[Unique]] ]
  var invariant : Queue[Unique] = Queue()
  var exploredTacker = new ExploredTacker
  
  val currentTrace = new Queue[Unique]
  val nextTrace = new Queue[Unique]
  var parentEvent = getRootEvent

  // Handler for FailureDetector messages
  var fd = new FDMessageOrchestrator(enqueue_message)

  // A set of external messages to send. Messages sent between actors are not
  // queued here.
  val messagesToSend = new SynchronizedQueue[(ActorRef, Any)]()

  // If we enqueued an external message, keep track of it, so that we can
  // later identify it as an external message when it is plumbed through
  // event_produced.
  // Assumes that external message objects never == internal message objects.
  // That assumption would be broken if, for example, nodes relayed external
  // messages to eachother...
  var enqueuedExternalMessages = new MultiSet[Any]

  // Analogous to pendingEvents, except we always dispatch external events
  // in the order they arrived.
  val pendingExternalEvents = new Queue[(ActorCell, Envelope)]
  
  val reachabilityMap = new HashMap[String, Set[String]]
  
  
  def getRootEvent() : Unique = {
    var root = Unique(MsgEvent("null", "null", null), 0)
    depGraph.add(root)
    return root
  }
  
  
  def decomposePartitionEvent(event: NetworkPartition) : Queue[(String, NodesUnreachable)] = {
    val queue = new Queue[(String, NodesUnreachable)]
    queue ++= event.first.map { x => (x, NodesUnreachable(event.second)) }
    queue ++= event.second.map { x => (x, NodesUnreachable(event.first)) }
    return queue
  }
  
  
  def isSystemCommunication(sender: ActorRef, receiver: ActorRef) : Boolean =
    throw new Exception("not implemented")

  
  override def isSystemCommunication(sender: ActorRef, receiver: ActorRef, msg: Any): Boolean = 
  (receiver, sender) match {
    case (null, _) => return true
    case (_, null) => isSystemMessage("deadletters", receiver.path.name, msg)
    case _ => isSystemMessage(sender.path.name, receiver.path.name, msg)
  }

  
  // Is this message a system message
<<<<<<< HEAD
  def isValidActor(sender: String, receiver: String): Boolean = 
  ((actorNames contains sender) || (actorNames contains receiver)) match {
    case true => return true
    case _ => return false
  }
  
  
  def isSystemMessage(sender: String, receiver: String) : Boolean =
    throw new Exception("not implemented")
  
  
  // Is this message a system message
  override def isSystemMessage(sender: String, receiver: String, msg: Any): Boolean = {
    return !isValidActor(sender, receiver)
=======
  def isSystemMessage(sender: String, receiver: String): Boolean = {
    ((actorNames contains sender) || (actorNames contains receiver)) match
    {
      case true => return false
      case _ => return true
    }
>>>>>>> e7646b8c
  }


  // Notification that the system has been reset
  def start_trace() : Unit = {
    
    started.set(false)
    actorNames.clear
    
    runExternal()
  }
  
  
  // When executing a trace, find the next trace event.
  def mutableTraceIterator( trace: Queue[Unique]) : Option[Unique] =
  trace.isEmpty match {
    case true => return None
    case _ => return Some(trace.dequeue)
  }
  
  

  // Get next message event from the trace.
  def getNextTraceMessage() : Option[Unique] =
  mutableTraceIterator(nextTrace) match {
    // All spawn events are ignored.
    case some @ Some(Unique(s: SpawnEvent, id)) => getNextTraceMessage()
    // All system messages need to ignored.
    case some @ Some(Unique(t, 0)) => getNextTraceMessage()
    case some @ Some(Unique(t, id)) => some
    case None => None
    case _ => throw new Exception("internal error")
  }

  def enqueue_external_messages() {
    // While we deal with external messages,
    // ensure that only one thread is accessing shared scheduler structures.
    schedSemaphore.acquire
    assert(started.get)
    
    // Send all pending fd responses
    fd.send_all_pending_responses()
    // Drain message queue
    for ((receiver, msg) <- messagesToSend) {
      receiver ! msg
    }
    messagesToSend.clear()

    // Wait to make sure all messages are enqueued
    instrumenter().await_enqueue()
    // schedule_new_message is reenterant, hence release before proceeding.
    schedSemaphore.release
  }

  
  
  
  // Figure out what is the next message to schedule.
  def schedule_new_message() : Option[(ActorCell, Envelope)] = {
    
<<<<<<< HEAD
    
    def checkInvariant[T1](result : Option[T1]) = result match {
    
      case Some((Unique(_, nID), _, _)) => invariant.headOption match {
          case Some(Unique(_, invID)) if (nID == invID) =>
            logger.trace( Console.RED + "Managed to replay the intended message: "+ nID + Console.RESET )
            invariant.dequeue()
          case _ =>
        }
        
      case _ =>
    }
    
    
=======
    // First, try to enqueue and dispatch external messages, if there are any.
    enqueue_external_messages
    if (!pendingExternalEvents.isEmpty) {
      return Some(pendingExternalEvents.dequeue())
    }

    // When there are no external message, proceed with DPOR-controlled messages.

>>>>>>> e7646b8c
    // Filter messages belonging to a particular actor.
    def equivalentTo(u1: Unique, other: (Unique, ActorCell, Envelope)) : 
    Boolean = (u1, other._1) match {
      
      case (Unique(MsgEvent(_, rcv1, _), id1),
            Unique(MsgEvent(_, rcv2, _), id2) ) =>
        // If the ID is zero, this means it's a system message.
        // In that case compare only the receivers.
        if (id1 == 0) rcv1 == rcv2
        else rcv1 == rcv2 && id1 == id2
        
      case (Unique(_, id1), Unique(_, id2) ) => id1 == id2  
      case _ => false
    }


    // Get from the current set of pending events.
    def getPendingEvent(): Option[(Unique, ActorCell, Envelope)] = {
      
      // Do we have some pending events
      Util.dequeueOne(pendingEvents) match {
        case Some( next @ (Unique(MsgEvent(snd, rcv, msg), id), _, _)) =>
          logger.trace( Console.GREEN + "Now playing pending: " 
              + "(" + snd + " -> " + rcv + ") " +  + id + Console.RESET )
          Some(next)
          
        case Some(par @ (Unique(NetworkPartition(part1, part2), id), _, _)) =>
          logger.trace( Console.GREEN + "Now playing the high level partition event " +
              id + Console.RESET)
          Some(par)
          
        case None => None        
        case _ => throw new Exception("internal error")
      }
    }
    
    
    def getMatchingMessage() : Option[(Unique, ActorCell, Envelope)] = 
      
      getNextTraceMessage() match {
        // The trace says there is a message event to run.
        case Some(u @ Unique(MsgEvent(snd, rcv, msg), id)) =>

          // Look at the pending events to see if such message event exists. 
          pendingEvents.get(rcv) match {
            case Some(queue) => queue.dequeueFirst(equivalentTo(u, _))
            case None =>  None
          }
          
        case Some(u @ Unique(NetworkPartition(_, _), id)) =>
          
          // Look at the pending events to see if such message event exists. 
          pendingEvents.get(SCHEDULER) match {
            case Some(queue) => queue.dequeueFirst(equivalentTo(u, _))
            case None =>  None
          }
          
        // The trace says there is nothing to run so we have either exhausted our
        // trace or are running for the first time. Use any enabled transitions.
        case None => None
        case _ => throw new Exception("internal error")
      }

    
    // Are there any prioritized events that need to be dispatched.
    pendingEvents.get(PRIORITY) match {
      case Some(queue) if !queue.isEmpty => {
        val (_, cell, env) = queue.dequeue()
        return Some((cell, env))
      }
      case _ => None
    }
    
    
    val result = getMatchingMessage() match {
      
      // There is a pending event that matches a message in our trace.
      // We call this a convergent state.
      case m @ Some((u @ Unique(MsgEvent(snd, rcv, msg), id), cell, env)) =>
        logger.trace( Console.GREEN + "Replaying the exact message: Message: " +
            "(" + snd + " -> " + rcv + ") " +  + id + Console.RESET )
        Some((u, cell, env))
        
      case Some((u @ Unique(NetworkPartition(part1, part2), id), _, _)) =>
        logger.trace( Console.GREEN + "Replaying the exact message: Partition: (" 
            + part1 + " <-> " + part2 + ")" + Console.RESET )
        Some((u, null, null))
        
      // We call this a divergent state.
      case None => getPendingEvent()
      
      // Something went wrong.
      case _ => throw new Exception("not a message")
    }
    
    
    
    checkInvariant(result)
    
    result match {
      
      case Some((nextEvent @ Unique(MsgEvent(snd, rcv, msg), nID), cell, env)) =>
      
        currentTrace += nextEvent
        (depGraph get nextEvent)
        parentEvent = nextEvent

        return Some((cell, env))
        
        
      case Some((nextEvent @ Unique(par@ NetworkPartition(_, _), nID), _, _)) =>

        // A NetworkPartition event is translated into multiple
        // NodesUnreachable messages which are atomically and
        // and invisibly consumed by all relevant parties.
        // Important: no messages are allowed to be dispatched
        // as the result of NodesUnreachable being received.
        decomposePartitionEvent(par) map tupled(
          (rcv, msg) => instrumenter().actorMappings(rcv) ! msg)
          
        instrumenter().tellEnqueue.await()
        
        currentTrace += nextEvent
        return schedule_new_message()
        
      case _ => return None
    }
    
  }
  
  
  def next_event() : Event = {
    throw new Exception("not implemented next_event()")
  }

  
  // Record that an event was consumed
  def event_consumed(event: Event) = {
  }
  
  
  def event_consumed(cell: ActorCell, envelope: Envelope) = {
  }
  
  
<<<<<<< HEAD
  def event_produced(event: Event) = event match {
      case event : SpawnEvent => actorNames += event.name
=======
  // Record that an event was produced 
  def event_produced(event: Event) = {
        
    event match {
      case event : SpawnEvent =>
        actorNames += event.name
        actorToActorRef(event.name) = event.actor
        fd.create_node(event.name)
>>>>>>> e7646b8c
      case msg : MsgEvent => 
  }

  
  def runExternal() = {
<<<<<<< HEAD
    currentTrace += getRootEvent()
=======
    started.set(true)
    fd.startFD(instrumenter().actorSystem())

    // We begin by starting all actors at the beginning of time, just mark them as
    // isolated (i.e., unreachable). Later, when we replay the `Start` event,
    // we unisolate the actor.
    for (t <- externalEventList) {
      t match {
        case Start (prop, name) => 
          // Just start and isolate all actors we might eventually care about [top-level actors]
          // TODO(cs): doesn't actually isolate the nodes at the moment..
          instrumenter().actorSystem.actorOf(prop, name)
          fd.isolate_node(name)
        case _ =>
          None
      }
    }

    currentTrace += getRootEvent
>>>>>>> e7646b8c
    
    for(event <- externalEventList) event match {
    
      case Start(props, name) => 
<<<<<<< HEAD
        instrumenter().actorSystem().actorOf(props, name)
  
      case Send(rcv, msg) =>
        val ref = instrumenter().actorMappings(rcv)
        instrumenter().actorMappings(rcv) ! msg

      case uniq @ Unique(par : NetworkPartition, id) =>  
        val msgs = pendingEvents.getOrElse(SCHEDULER, new Queue[(Unique, ActorCell, Envelope)])
        pendingEvents(SCHEDULER) = msgs += ((uniq, null, null))
      
      // A unique ID needs to be associated with all network events.
      case par : NetworkPartition => throw new Exception("internal error")
=======
        fd.unisolate_node(name)
        fd.handle_start_event(name)
        
      case Send(rcv, msg) =>
        enqueue_message(rcv, msg)
        
>>>>>>> e7646b8c
      case _ => throw new Exception("unsuported external event")
    }
    
    instrumenter().tellEnqueue.await()
    
    // Booststrap the process.
    schedule_new_message() match {
      case Some((cell, env)) =>
        instrumenter().dispatch_new_message(cell, env)
      case None => 
        throw new Exception("internal error")
    }
  }
        

  def run(externalEvents: Seq[ExternalEvent]) = {
    // Transform the original list of external events,
    // and assign a unique ID to all network events.
    // This is necessary since network events are not
    // part of the dependency graph.
    externalEventList = externalEvents.map { e => e match {
      case par: NetworkPartition => Unique(par)
      case other => other
    } }
    
    pendingEvents.clear()
    
    // In the end, reinitialize_system call start_trace.
    instrumenter().reinitialize_system(null, null)
  }
  
    /**
     * Given a message, figure out if we have already seen
     * it before. We achieve this by consulting the
     * dependency graph.
     *
     * * @param (cell, envelope: Original message context.
     *
     * * @return A unique event.
     */
  def getMessage(cell: ActorCell, envelope: Envelope) : Unique = {
    
    val snd = envelope.sender.path.name
    val rcv = cell.self.path.name
    val msg = new MsgEvent(snd, rcv, envelope.message)
    
    val parent = parentEvent match {
      case u @ Unique(m: MsgEvent, id) => u
      case _ => throw new Exception("parent event not a message")
    }

    val inNeighs = depGraph.get(parent).inNeighbors
    inNeighs.find { x => x.value.event == msg } match {
      
      case Some(x) => return x.value
      case None =>
        val newMsg = Unique( MsgEvent(msg.sender, msg.receiver, msg.msg) )
        logger.trace(
            Console.YELLOW + "Not seen: " + newMsg.id + 
            " (" + msg.sender + " -> " + msg.receiver + ") " + Console.RESET)
        return newMsg
      case _ => throw new Exception("wrong type")
    }
      
  }
  
  
  
  def event_produced(cell: ActorCell, envelope: Envelope) : Unit = {
    if (cell.self.path.name == FailureDetector.fdName) {
      fd.handle_fd_message(envelope.message, envelope.sender.path.name)
      return
    }

    // Check if it's an external event.
    if (enqueuedExternalMessages.contains(envelope.message)) {
      pendingExternalEvents += ((cell, envelope))
      enqueuedExternalMessages.remove(envelope.message)
      return
    }

    // Else, it's an internal event.

    envelope.message match {
    
      // Decomposed network events are simply enqueued to the priority queued
      // and dispatched at the earliest convenience.
      case par: NodesUnreachable =>
        val msgs = pendingEvents.getOrElse(PRIORITY, new Queue[(Unique, ActorCell, Envelope)])
        pendingEvents(PRIORITY) = msgs += ((null, cell, envelope))
        
      case _ =>
        val unique @ Unique(msg : MsgEvent , id) = getMessage(cell, envelope)
        val msgs = pendingEvents.getOrElse(msg.receiver, new Queue[(Unique, ActorCell, Envelope)])
        pendingEvents(msg.receiver) = msgs += ((unique, cell, envelope))
        
        logger.trace(Console.BLUE + "New event: " +
            "(" + msg.sender + " -> " + msg.receiver + ") " +
            id + Console.RESET)
        
        depGraph.add(unique)
        depGraph.addEdge(unique, parentEvent)(DiEdge)
    }
    


  }
  
  
  // Called before we start processing a newly received event
  def before_receive(cell: ActorCell) {
  }
  
  // Called after receive is done being processed 
  def after_receive(cell: ActorCell) {
  }

  
  def printPath(path : List[depGraph.NodeT]) : String = {
    var pathStr = ""
    for(node <- path) {
      node.value match {
        case Unique(m : MsgEvent, id) => pathStr += id + " "
        case _ => throw new Exception("internal error not a message")
      }
    }
    return pathStr
  }

  
  
  def notify_quiescence() {
    
    logger.info("\n--------------------- Interleaving #" +
                interleavingCounter + " ---------------------")
    
    logger.debug(Console.BLUE + "Current trace: " +
        Util.traceStr(currentTrace) + Console.RESET)
    
    nextTrace.clear()
    nextTrace ++= dpor(currentTrace)
    
    logger.debug(Console.BLUE + "Next trace:  " + 
        Util.traceStr(nextTrace) + Console.RESET)
<<<<<<< HEAD
=======
        
    producedEvents.clear()
    consumedEvents.clear()
  
    currentTrace.clear

    messagesToSend.clear
    actorToActorRef.clear
    fd = new FDMessageOrchestrator(enqueue_message)
    enqueuedExternalMessages = new MultiSet[Any]
    pendingExternalEvents.clear
    schedSemaphore = new Semaphore(1)
    // Are we expecting message receives
    started.set(false)
>>>>>>> e7646b8c
    
    parentEvent = getRootEvent

    pendingEvents.clear()
    currentTrace.clear

    instrumenter().await_enqueue()
    instrumenter().restart_system()
  }
  
  
  
  def getEvent(index: Integer, trace: Queue[Unique]) : Unique = {
    trace(index) match {
      case u: Unique => u 
      case _ => throw new Exception("internal error not a message")
    }
  }
  

  def dpor(trace: Queue[Unique]) : Queue[Unique] = {
    
    interleavingCounter += 1
    val root = getEvent(0, currentTrace)
    val rootN = ( depGraph get getRootEvent )
    
    val racingIndices = new HashSet[Integer]
    
    /**
     *  Analyze the dependency between two events that are co-enabled
     ** and have the same receiver.
     *
     ** @param earleirI: Index of the earlier event.
     ** @param laterI: Index of the later event.
     ** @param trace: The trace to which the events belong to.
     *
     ** @return none
     */
    def analyize_dep(earlierI: Int, laterI: Int, trace: Queue[Unique]): 
    Option[(Int, List[Unique])] = {

      // Retrieve the actual events.
      val earlier = getEvent(earlierI, trace)
      val later = getEvent(laterI, trace)

      // See if this interleaving has been explored.
      val explored = exploredTacker.isExplored((later, earlier))
      if (explored) return None

      (earlier.event, later.event) match {
        
        // Since the later event is completely independent, we
        // can simply move it in front of the earlier event.
        // This might cause the earlier event to become disabled,
        // but we have no way of knowing.
        case (_: MsgEvent,_: NetworkPartition) =>
          val branchI = earlierI
          val needToReplay = List(later, earlier)
          
          logger.info(Console.CYAN +
            "Found a race between " + earlier.id + " and " +
            later.id + " with a common index " + branchI +
            Console.RESET)
            
          return Some((branchI, needToReplay))
          
        // Similarly, we move an earlier independent event
        // just after the later event. None of the two event
        // will become disabled in this case.
        case (_: NetworkPartition, _: MsgEvent) => 
          val branchI = earlierI - 1
          val needToReplay = currentTrace.clone()
            .drop(earlierI + 1)
            .take(laterI - earlierI)
            .toList :+ earlier
          
          logger.info(Console.CYAN +
            "Found a race between " + earlier.id + " and " +
            later.id + " with a common index " + branchI +
            Console.RESET)
            
          return Some((branchI, needToReplay))
          
        case (_: MsgEvent, _: MsgEvent) =>
          // Get the actual nodes in the dependency graph that
          // correspond to those events
          val earlierN = (depGraph get earlier)
          val laterN = (depGraph get later)

          // Get the dependency path between later event and the
          // root event (root node) in the system.
          val laterPath = laterN.pathTo(rootN) match {
            case Some(path) => path.nodes.toList.reverse
            case None => throw new Exception("no such path")
          }

          // Get the dependency path between earlier event and the
          // root event (root node) in the system.
          val earlierPath = earlierN.pathTo(rootN) match {
            case Some(path) => path.nodes.toList.reverse
            case None => throw new Exception("no such path")
          }

          // Find the common prefix for the above paths.
          val commonPrefix = laterPath.intersect(earlierPath)

          // Figure out where in the provided trace this needs to be
          // replayed. In other words, get the last element of the
          // common prefix and figure out which index in the trace
          // it corresponds to.
          val lastElement = commonPrefix.last
          val branchI = trace.indexWhere { e => (e == lastElement.value) }

          val needToReplay = currentTrace.clone()
            .drop(branchI + 1)
            .dropRight(currentTrace.size - laterI - 1)
            .filter { x => x.id != earlier.id }

          require(branchI < laterI)

          // Since we're dealing with the vertices and not the
          // events, we need to extract the values.
          val needToReplayV = needToReplay.toList

          logger.info(Console.GREEN +
            "Found a race between " + earlier.id + " and " +
            later.id + " with a common index " + branchI +
            Console.RESET)

          return Some((branchI, needToReplayV))

      }

    }
    
    
    /** Figure out if two events are co-enabled.
     *
     * See if there is a path from the later event to the
     * earlier event on the dependency graph. If such
     * path does exist, this means that one event disables
     * the other one.
     * 
     ** @param earlier: First event
     ** @param later: Second event
     * 
     ** @return: Boolean 
     */
    def isCoEnabeled(earlier: Unique, later: Unique) : Boolean = (earlier, later) match {
      
      // NetworkPartition is always co-enabled with any other event.
      case (Unique(p : NetworkPartition, _), _) => true
      case (_, Unique(p : NetworkPartition, _)) => true
      //case (_, _) =>
      case (Unique(m1 : MsgEvent, _), Unique(m2 : MsgEvent, _)) =>
        if (m1.receiver != m2.receiver) 
          return false
        val earlierN = (depGraph get earlier)
        val laterN = (depGraph get later)
        
        val coEnabeled = laterN.pathTo(earlierN) match {
          case None => true
          case _ => false
        }
        
        return coEnabeled
    }
    

    /*
     * For every event in the trace (called later),
     * see if there is some earlier event, such that:
     * 
     * 0) They belong to the same receiver.
     * 1) They are co-enabled.
     * 2) Such interleaving hasn't been explored before.
     * 3) There is not a freeze flag associated with their
     *    common backtrack index.
     */ 
    for(laterI <- 0 to trace.size - 1) {
      val later @ Unique(laterEvent, laterID) = getEvent(laterI, trace)

      for(earlierI <- 0 to laterI - 1) {
        val earlier @ Unique(earlierEvent, earlierID) = getEvent(earlierI, trace) 
        
        //val sameReceiver = earlierMsg.receiver == laterMsg.receiver
        if ( isCoEnabeled(earlier, later)) {
          
          analyize_dep(earlierI, laterI, trace) match {
            case Some((branchI, needToReplayV)) =>    
              
              // Since we're exploring an already executed trace, we can
              // safely mark the interleaving of (earlier, later) as
              // already explored.
              exploredTacker.setExplored(branchI, (earlier, later))
              backTrack.getOrElseUpdate(branchI, new HashMap[(Unique, Unique), List[Unique]])
              backTrack(branchI)((later, earlier)) = needToReplayV
              
            case None => // Nothing
          }
          
        }
        
      }
    }
    
    // If the backtrack set is empty, this means we're done.
    if (backTrack.isEmpty) {
      logger.info("Tutto finito!")
      System.exit(0);
    }

    // Find the deepest backtrack value, and make sure
    // its index is removed from the freeze set.
    val maxIndex = backTrack.keySet.max
    val (_ @ Unique(_, id1),
         _ @ Unique(_, id2)) = backTrack(maxIndex).head match {
      case ((u1, u2), eventList) => (u1, u2)
      case _ => throw new Exception("invalid interleaving event types")
    }
    
    logger.info(Console.RED + "Exploring a new message interleaving " + 
       id1 + " and " + id2  + " at index " + maxIndex + Console.RESET)
        
    val ((e1, e2), replayThis) = backTrack(maxIndex).head
    
    backTrack(maxIndex).remove((e1, e2))
    
    exploredTacker.setExplored(maxIndex, (e1, e2))
    exploredTacker.trimExplored(maxIndex)
    exploredTacker.printExplored()
    
    // A variable used to figure out if the replay diverged.
    invariant = Queue(e1, e2)
    
    // Remove the backtrack branch, since we're about explore it now.
    if (backTrack(maxIndex).isEmpty)
      backTrack -= maxIndex
    
    // Return all events up to the backtrack index we're interested in
    // and slap on it a new set of events that need to be replayed in
    // order to explore that interleaving.
    return trace.take(maxIndex + 1) ++ replayThis
    
  }
  

  // Enqueue a message for future delivery
  // TODO(cs): redundant with ExternalEventInjector's enqueue_message. Consider
  // mixing in ExternalEventInjector.
  override def enqueue_message(receiver: String, msg: Any) {
    if (actorNames contains receiver) {
      enqueue_message(actorToActorRef(receiver), msg)
    } else {
      throw new IllegalArgumentException("Unknown receiver " + receiver)
    }
  }

  private[this] def enqueue_message(actor: ActorRef, msg: Any) {
    enqueuedExternalMessages.add(msg)
    messagesToSend += ((actor, msg))
  }

  def shutdown() {
    instrumenter().restart_system
    // TODO(cs): not thread-safe? see PeekScheduler's shutdown()
  }
}<|MERGE_RESOLUTION|>--- conflicted
+++ resolved
@@ -23,8 +23,6 @@
        scala.collection.mutable.Stack,
        scala.collection.mutable.SynchronizedQueue
 
-import Function.tupled
-
 import scalax.collection.mutable.Graph,
        scalax.collection.GraphEdge.DiEdge,
        scalax.collection.edge.LDiEdge
@@ -69,7 +67,7 @@
 
   
   def printExplored() = {
-    for ((index, set) <- exploredStack.toList.sortBy(t => (t._1))) {
+    for ((index, set) <- exploredStack) {
       println(index + ": " + set.size)
     }
   }
@@ -79,9 +77,6 @@
 
 // DPOR scheduler.
 class DPOR extends Scheduler with LazyLogging {
-  
-  final val SCHEDULER = "__SCHEDULER__"
-  final val PRIORITY = "__PRIORITY__"
   
   var instrumenter = Instrumenter
 
@@ -96,6 +91,9 @@
   
   var currentTime = 0
   var interleavingCounter = 0
+  
+  val producedEvents = new Queue[Event]
+  val consumedEvents = new Queue[Event]
   
   val pendingEvents = new HashMap[String, Queue[(Unique, ActorCell, Envelope)]]  
   val actorNames = new HashSet[String]
@@ -130,60 +128,29 @@
   // in the order they arrived.
   val pendingExternalEvents = new Queue[(ActorCell, Envelope)]
   
-  val reachabilityMap = new HashMap[String, Set[String]]
-  
-  
-  def getRootEvent() : Unique = {
+  
+  def getRootEvent : Unique = {
     var root = Unique(MsgEvent("null", "null", null), 0)
     depGraph.add(root)
     return root
   }
   
   
-  def decomposePartitionEvent(event: NetworkPartition) : Queue[(String, NodesUnreachable)] = {
-    val queue = new Queue[(String, NodesUnreachable)]
-    queue ++= event.first.map { x => (x, NodesUnreachable(event.second)) }
-    queue ++= event.second.map { x => (x, NodesUnreachable(event.first)) }
-    return queue
-  }
-  
-  
-  def isSystemCommunication(sender: ActorRef, receiver: ActorRef) : Boolean =
-    throw new Exception("not implemented")
-
-  
-  override def isSystemCommunication(sender: ActorRef, receiver: ActorRef, msg: Any): Boolean = 
+  def isSystemCommunication(sender: ActorRef, receiver: ActorRef): Boolean = 
   (receiver, sender) match {
     case (null, _) => return true
-    case (_, null) => isSystemMessage("deadletters", receiver.path.name, msg)
-    case _ => isSystemMessage(sender.path.name, receiver.path.name, msg)
+    case (_, null) => isSystemMessage("deadletters", receiver.path.name)
+    case _ => isSystemMessage(sender.path.name, receiver.path.name)
   }
 
   
   // Is this message a system message
-<<<<<<< HEAD
-  def isValidActor(sender: String, receiver: String): Boolean = 
-  ((actorNames contains sender) || (actorNames contains receiver)) match {
-    case true => return true
-    case _ => return false
-  }
-  
-  
-  def isSystemMessage(sender: String, receiver: String) : Boolean =
-    throw new Exception("not implemented")
-  
-  
-  // Is this message a system message
-  override def isSystemMessage(sender: String, receiver: String, msg: Any): Boolean = {
-    return !isValidActor(sender, receiver)
-=======
   def isSystemMessage(sender: String, receiver: String): Boolean = {
     ((actorNames contains sender) || (actorNames contains receiver)) match
     {
       case true => return false
       case _ => return true
     }
->>>>>>> e7646b8c
   }
 
 
@@ -207,15 +174,12 @@
   
 
   // Get next message event from the trace.
-  def getNextTraceMessage() : Option[Unique] =
+  def get_next_trace_message() : Option[Unique] =
   mutableTraceIterator(nextTrace) match {
-    // All spawn events are ignored.
-    case some @ Some(Unique(s: SpawnEvent, id)) => getNextTraceMessage()
-    // All system messages need to ignored.
-    case some @ Some(Unique(t, 0)) => getNextTraceMessage()
-    case some @ Some(Unique(t, id)) => some
-    case None => None
-    case _ => throw new Exception("internal error")
+    case some @ Some(Unique(m : MsgEvent, 0)) => get_next_trace_message()
+    case some @ Some(Unique(m : MsgEvent, id)) => some
+    case some @ Some(Unique(s: SpawnEvent, id)) => get_next_trace_message()
+    case _ => None
   }
 
   def enqueue_external_messages() {
@@ -244,22 +208,6 @@
   // Figure out what is the next message to schedule.
   def schedule_new_message() : Option[(ActorCell, Envelope)] = {
     
-<<<<<<< HEAD
-    
-    def checkInvariant[T1](result : Option[T1]) = result match {
-    
-      case Some((Unique(_, nID), _, _)) => invariant.headOption match {
-          case Some(Unique(_, invID)) if (nID == invID) =>
-            logger.trace( Console.RED + "Managed to replay the intended message: "+ nID + Console.RESET )
-            invariant.dequeue()
-          case _ =>
-        }
-        
-      case _ =>
-    }
-    
-    
-=======
     // First, try to enqueue and dispatch external messages, if there are any.
     enqueue_external_messages
     if (!pendingExternalEvents.isEmpty) {
@@ -268,156 +216,121 @@
 
     // When there are no external message, proceed with DPOR-controlled messages.
 
->>>>>>> e7646b8c
     // Filter messages belonging to a particular actor.
-    def equivalentTo(u1: Unique, other: (Unique, ActorCell, Envelope)) : 
-    Boolean = (u1, other._1) match {
-      
-      case (Unique(MsgEvent(_, rcv1, _), id1),
-            Unique(MsgEvent(_, rcv2, _), id2) ) =>
-        // If the ID is zero, this means it's a system message.
-        // In that case compare only the receivers.
-        if (id1 == 0) rcv1 == rcv2
-        else rcv1 == rcv2 && id1 == id2
-        
-      case (Unique(_, id1), Unique(_, id2) ) => id1 == id2  
-      case _ => false
+    def is_the_same(u1: Unique, other: (Unique, ActorCell, Envelope)) : 
+    Boolean = (u1, other) match {
+      case (Unique(MsgEvent(snd1, rcv1, msg1), id1), 
+            (Unique(MsgEvent(snd2, rcv2, msg2), id2) , cell, env) ) =>
+        if (id1 == 0) rcv1 == cell.self.path.name
+        else rcv1 == cell.self.path.name && id1 == id2
+      case _ => throw new Exception("not a message event")
     }
 
 
     // Get from the current set of pending events.
-    def getPendingEvent(): Option[(Unique, ActorCell, Envelope)] = {
-      
+    def get_pending_event(): Option[(Unique, ActorCell, Envelope)] = {
       // Do we have some pending events
-      Util.dequeueOne(pendingEvents) match {
-        case Some( next @ (Unique(MsgEvent(snd, rcv, msg), id), _, _)) =>
-          logger.trace( Console.GREEN + "Now playing pending: " 
-              + "(" + snd + " -> " + rcv + ") " +  + id + Console.RESET )
-          Some(next)
-          
-        case Some(par @ (Unique(NetworkPartition(part1, part2), id), _, _)) =>
-          logger.trace( Console.GREEN + "Now playing the high level partition event " +
-              id + Console.RESET)
-          Some(par)
-          
-        case None => None        
-        case _ => throw new Exception("internal error")
-      }
-    }
-    
-    
-    def getMatchingMessage() : Option[(Unique, ActorCell, Envelope)] = 
-      
-      getNextTraceMessage() match {
-        // The trace says there is a message event to run.
-        case Some(u @ Unique(MsgEvent(snd, rcv, msg), id)) =>
-
-          // Look at the pending events to see if such message event exists. 
-          pendingEvents.get(rcv) match {
-            case Some(queue) => queue.dequeueFirst(equivalentTo(u, _))
-            case None =>  None
+      pendingEvents.headOption match {
+        case Some((receiver, queue)) =>
+
+          if (queue.isEmpty == true) {
+            
+            pendingEvents.remove(receiver) match {
+              case Some(key) => get_pending_event()
+              case None => throw new Exception("internal error")
+            }
+
+          } else {
+            val next @ (Unique(MsgEvent(snd, rcv, msg), id), cell, env) = queue.dequeue()
+            logger.trace( Console.GREEN + "Now playing pending: " +
+              "(" + snd + " -> " + rcv + ") " +  + id + Console.RESET )
+            Some(next)
           }
           
-        case Some(u @ Unique(NetworkPartition(_, _), id)) =>
-          
-          // Look at the pending events to see if such message event exists. 
-          pendingEvents.get(SCHEDULER) match {
-            case Some(queue) => queue.dequeueFirst(equivalentTo(u, _))
-            case None =>  None
-          }
-          
-        // The trace says there is nothing to run so we have either exhausted our
-        // trace or are running for the first time. Use any enabled transitions.
         case None => None
-        case _ => throw new Exception("internal error")
       }
-
-    
-    // Are there any prioritized events that need to be dispatched.
-    pendingEvents.get(PRIORITY) match {
-      case Some(queue) if !queue.isEmpty => {
-        val (_, cell, env) = queue.dequeue()
-        return Some((cell, env))
-      }
+    }
+    
+    
+    val matchingMessage = get_next_trace_message() match {
+      // The trace says there is a message event to run.
+      case Some(u @ Unique(MsgEvent(snd, rcv, msg), id)) =>
+        
+        // Look at the pending events to see if such message event exists. 
+        pendingEvents.get(rcv) match {
+          case Some(queue) => queue.dequeueFirst(is_the_same(u, _))
+          case None =>  None
+        }
+        
+      // The trace says there is nothing to run so we have either exhausted our
+      // trace or are running for the first time. Use any enabled transitions.
       case _ => None
     }
     
     
-    val result = getMatchingMessage() match {
+    val result = matchingMessage match {
       
       // There is a pending event that matches a message in our trace.
       // We call this a convergent state.
-      case m @ Some((u @ Unique(MsgEvent(snd, rcv, msg), id), cell, env)) =>
-        logger.trace( Console.GREEN + "Replaying the exact message: Message: " +
+      case Some((u @ Unique(MsgEvent(snd, rcv, msg), id), cell, env)) =>
+        logger.trace( Console.GREEN + "Replaying the exact message: " +
             "(" + snd + " -> " + rcv + ") " +  + id + Console.RESET )
         Some((u, cell, env))
         
-      case Some((u @ Unique(NetworkPartition(part1, part2), id), _, _)) =>
-        logger.trace( Console.GREEN + "Replaying the exact message: Partition: (" 
-            + part1 + " <-> " + part2 + ")" + Console.RESET )
-        Some((u, null, null))
-        
       // We call this a divergent state.
-      case None => getPendingEvent()
+      case None => get_pending_event()
       
       // Something went wrong.
       case _ => throw new Exception("not a message")
     }
     
     
-    
-    checkInvariant(result)
-    
+
     result match {
       
       case Some((nextEvent @ Unique(MsgEvent(snd, rcv, msg), nID), cell, env)) =>
-      
+
+        invariant.headOption match {
+          case Some(Unique(m : MsgEvent, invID)) if (nID == invID) =>
+            logger.trace( Console.RED + "Managed to replay the intended message: " +
+            "(" + snd + " -> " + rcv + ") " +  + nID + Console.RESET )
+            invariant.dequeue()
+          case _ =>
+        }
+        
         currentTrace += nextEvent
         (depGraph get nextEvent)
         parentEvent = nextEvent
-
+        //println("parentEvent " + parentEvent)
         return Some((cell, env))
         
-        
-      case Some((nextEvent @ Unique(par@ NetworkPartition(_, _), nID), _, _)) =>
-
-        // A NetworkPartition event is translated into multiple
-        // NodesUnreachable messages which are atomically and
-        // and invisibly consumed by all relevant parties.
-        // Important: no messages are allowed to be dispatched
-        // as the result of NodesUnreachable being received.
-        decomposePartitionEvent(par) map tupled(
-          (rcv, msg) => instrumenter().actorMappings(rcv) ! msg)
-          
-        instrumenter().tellEnqueue.await()
-        
-        currentTrace += nextEvent
-        return schedule_new_message()
-        
       case _ => return None
     }
-    
-  }
-  
-  
+
+    
+  }
+  
+  
+  // XXX: Not used
   def next_event() : Event = {
     throw new Exception("not implemented next_event()")
   }
 
   
   // Record that an event was consumed
-  def event_consumed(event: Event) = {
-  }
+  def event_consumed(event: Event) = 
+    consumedEvents.enqueue(event)
   
   
   def event_consumed(cell: ActorCell, envelope: Envelope) = {
-  }
-  
-  
-<<<<<<< HEAD
-  def event_produced(event: Event) = event match {
-      case event : SpawnEvent => actorNames += event.name
-=======
+    var event = new MsgEvent(
+        envelope.sender.path.name, cell.self.path.name, 
+        envelope.message)
+    
+    consumedEvents.enqueue( event )
+  }
+  
+  
   // Record that an event was produced 
   def event_produced(event: Event) = {
         
@@ -426,15 +339,14 @@
         actorNames += event.name
         actorToActorRef(event.name) = event.actor
         fd.create_node(event.name)
->>>>>>> e7646b8c
       case msg : MsgEvent => 
-  }
-
+    }
+    
+    producedEvents.enqueue( event )
+  }
+  
   
   def runExternal() = {
-<<<<<<< HEAD
-    currentTrace += getRootEvent()
-=======
     started.set(true)
     fd.startFD(instrumenter().actorSystem())
 
@@ -454,38 +366,20 @@
     }
 
     currentTrace += getRootEvent
->>>>>>> e7646b8c
     
     for(event <- externalEventList) event match {
-    
       case Start(props, name) => 
-<<<<<<< HEAD
-        instrumenter().actorSystem().actorOf(props, name)
-  
-      case Send(rcv, msg) =>
-        val ref = instrumenter().actorMappings(rcv)
-        instrumenter().actorMappings(rcv) ! msg
-
-      case uniq @ Unique(par : NetworkPartition, id) =>  
-        val msgs = pendingEvents.getOrElse(SCHEDULER, new Queue[(Unique, ActorCell, Envelope)])
-        pendingEvents(SCHEDULER) = msgs += ((uniq, null, null))
-      
-      // A unique ID needs to be associated with all network events.
-      case par : NetworkPartition => throw new Exception("internal error")
-=======
         fd.unisolate_node(name)
         fd.handle_start_event(name)
         
       case Send(rcv, msg) =>
         enqueue_message(rcv, msg)
         
->>>>>>> e7646b8c
       case _ => throw new Exception("unsuported external event")
     }
     
     instrumenter().tellEnqueue.await()
     
-    // Booststrap the process.
     schedule_new_message() match {
       case Some((cell, env)) =>
         instrumenter().dispatch_new_message(cell, env)
@@ -496,30 +390,11 @@
         
 
   def run(externalEvents: Seq[ExternalEvent]) = {
-    // Transform the original list of external events,
-    // and assign a unique ID to all network events.
-    // This is necessary since network events are not
-    // part of the dependency graph.
-    externalEventList = externalEvents.map { e => e match {
-      case par: NetworkPartition => Unique(par)
-      case other => other
-    } }
-    
-    pendingEvents.clear()
-    
-    // In the end, reinitialize_system call start_trace.
+    externalEventList = externalEvents
     instrumenter().reinitialize_system(null, null)
   }
   
-    /**
-     * Given a message, figure out if we have already seen
-     * it before. We achieve this by consulting the
-     * dependency graph.
-     *
-     * * @param (cell, envelope: Original message context.
-     *
-     * * @return A unique event.
-     */
+  
   def getMessage(cell: ActorCell, envelope: Envelope) : Unique = {
     
     val snd = envelope.sender.path.name
@@ -563,28 +438,18 @@
 
     // Else, it's an internal event.
 
-    envelope.message match {
-    
-      // Decomposed network events are simply enqueued to the priority queued
-      // and dispatched at the earliest convenience.
-      case par: NodesUnreachable =>
-        val msgs = pendingEvents.getOrElse(PRIORITY, new Queue[(Unique, ActorCell, Envelope)])
-        pendingEvents(PRIORITY) = msgs += ((null, cell, envelope))
-        
-      case _ =>
-        val unique @ Unique(msg : MsgEvent , id) = getMessage(cell, envelope)
-        val msgs = pendingEvents.getOrElse(msg.receiver, new Queue[(Unique, ActorCell, Envelope)])
-        pendingEvents(msg.receiver) = msgs += ((unique, cell, envelope))
-        
-        logger.trace(Console.BLUE + "New event: " +
-            "(" + msg.sender + " -> " + msg.receiver + ") " +
-            id + Console.RESET)
-        
-        depGraph.add(unique)
-        depGraph.addEdge(unique, parentEvent)(DiEdge)
-    }
-    
-
+    val unique @ Unique(msg : MsgEvent , id) = getMessage(cell, envelope)
+    val msgs = pendingEvents.getOrElse(msg.receiver, new Queue[(Unique, ActorCell, Envelope)])
+    pendingEvents(msg.receiver) = msgs += ((unique, cell, envelope))
+    
+    logger.trace(Console.BLUE + "New event: " +
+        "(" + msg.sender + " -> " + msg.receiver + ") " +
+        id + Console.RESET)
+    
+    depGraph.add(unique)
+    producedEvents.enqueue( msg )
+
+    depGraph.addEdge(unique, parentEvent)(DiEdge)
 
   }
   
@@ -593,9 +458,11 @@
   def before_receive(cell: ActorCell) {
   }
   
+  
   // Called after receive is done being processed 
   def after_receive(cell: ActorCell) {
   }
+  
 
   
   def printPath(path : List[depGraph.NodeT]) : String = {
@@ -618,14 +485,13 @@
     
     logger.debug(Console.BLUE + "Current trace: " +
         Util.traceStr(currentTrace) + Console.RESET)
+
     
     nextTrace.clear()
     nextTrace ++= dpor(currentTrace)
     
     logger.debug(Console.BLUE + "Next trace:  " + 
         Util.traceStr(nextTrace) + Console.RESET)
-<<<<<<< HEAD
-=======
         
     producedEvents.clear()
     consumedEvents.clear()
@@ -640,12 +506,10 @@
     schedSemaphore = new Semaphore(1)
     // Are we expecting message receives
     started.set(false)
->>>>>>> e7646b8c
     
     parentEvent = getRootEvent
 
     pendingEvents.clear()
-    currentTrace.clear
 
     instrumenter().await_enqueue()
     instrumenter().restart_system()
@@ -669,110 +533,87 @@
     
     val racingIndices = new HashSet[Integer]
     
-    /**
-     *  Analyze the dependency between two events that are co-enabled
+    
+    /** Analyze the dependency between two events that are co-enabled
      ** and have the same receiver.
-     *
+     * 
      ** @param earleirI: Index of the earlier event.
      ** @param laterI: Index of the later event.
      ** @param trace: The trace to which the events belong to.
-     *
+     * 
      ** @return none
      */
-    def analyize_dep(earlierI: Int, laterI: Int, trace: Queue[Unique]): 
-    Option[(Int, List[Unique])] = {
-
+    def analyize_dep(earlierI: Int, laterI: Int, trace: Queue[Unique]) :
+      Option[ (Int, List[Unique]) ] = {
+      
       // Retrieve the actual events.
       val earlier = getEvent(earlierI, trace)
       val later = getEvent(laterI, trace)
-
+      
       // See if this interleaving has been explored.
+      //val explored = alreadyExplored.contains((later, earlier))
       val explored = exploredTacker.isExplored((later, earlier))
       if (explored) return None
-
-      (earlier.event, later.event) match {
-        
-        // Since the later event is completely independent, we
-        // can simply move it in front of the earlier event.
-        // This might cause the earlier event to become disabled,
-        // but we have no way of knowing.
-        case (_: MsgEvent,_: NetworkPartition) =>
-          val branchI = earlierI
-          val needToReplay = List(later, earlier)
-          
-          logger.info(Console.CYAN +
-            "Found a race between " + earlier.id + " and " +
-            later.id + " with a common index " + branchI +
-            Console.RESET)
-            
-          return Some((branchI, needToReplay))
-          
-        // Similarly, we move an earlier independent event
-        // just after the later event. None of the two event
-        // will become disabled in this case.
-        case (_: NetworkPartition, _: MsgEvent) => 
-          val branchI = earlierI - 1
-          val needToReplay = currentTrace.clone()
-            .drop(earlierI + 1)
-            .take(laterI - earlierI)
-            .toList :+ earlier
-          
-          logger.info(Console.CYAN +
-            "Found a race between " + earlier.id + " and " +
-            later.id + " with a common index " + branchI +
-            Console.RESET)
-            
-          return Some((branchI, needToReplay))
-          
-        case (_: MsgEvent, _: MsgEvent) =>
-          // Get the actual nodes in the dependency graph that
-          // correspond to those events
-          val earlierN = (depGraph get earlier)
-          val laterN = (depGraph get later)
-
-          // Get the dependency path between later event and the
-          // root event (root node) in the system.
-          val laterPath = laterN.pathTo(rootN) match {
-            case Some(path) => path.nodes.toList.reverse
-            case None => throw new Exception("no such path")
-          }
-
-          // Get the dependency path between earlier event and the
-          // root event (root node) in the system.
-          val earlierPath = earlierN.pathTo(rootN) match {
-            case Some(path) => path.nodes.toList.reverse
-            case None => throw new Exception("no such path")
-          }
-
-          // Find the common prefix for the above paths.
-          val commonPrefix = laterPath.intersect(earlierPath)
-
-          // Figure out where in the provided trace this needs to be
-          // replayed. In other words, get the last element of the
-          // common prefix and figure out which index in the trace
-          // it corresponds to.
-          val lastElement = commonPrefix.last
-          val branchI = trace.indexWhere { e => (e == lastElement.value) }
-
-          val needToReplay = currentTrace.clone()
-            .drop(branchI + 1)
-            .dropRight(currentTrace.size - laterI - 1)
-            .filter { x => x.id != earlier.id }
-
-          require(branchI < laterI)
-
-          // Since we're dealing with the vertices and not the
-          // events, we need to extract the values.
-          val needToReplayV = needToReplay.toList
-
-          logger.info(Console.GREEN +
-            "Found a race between " + earlier.id + " and " +
-            later.id + " with a common index " + branchI +
-            Console.RESET)
-
-          return Some((branchI, needToReplayV))
-
+      
+      // Get the actual nodes in the dependency graph that
+      // correspond to those events
+      val earlierN = (depGraph get earlier)
+      val laterN = (depGraph get later)
+      
+      // Get the dependency path between later event and the
+      // root event (root node) in the system.
+      val laterPath = laterN.pathTo( rootN ) match {
+        case Some(path) => path.nodes.toList.reverse
+        case None =>
+          println(rootN)
+          println(laterN)
+          throw new Exception("no such path")
       }
+      
+      // Get the dependency path between earlier event and the
+      // root event (root node) in the system.
+      val earlierPath = earlierN.pathTo( rootN ) match {
+        case Some(path) => path.nodes.toList.reverse
+        case None => throw new Exception("no such path")
+      }
+      
+      // Find the common prefix for the above paths.
+      val commonPrefix = laterPath.intersect(earlierPath)
+      
+      // Figure out where in the provided trace this needs to be
+      // replayed. In other words, get the last element of the
+      // common prefix and figure out which index in the trace
+      // it corresponds to.
+      val lastElement = commonPrefix.last
+      val branchI = trace.indexWhere { e => (e == lastElement.value) }
+      
+      val needToReplay = currentTrace.clone()
+        .drop(branchI + 1)
+        .dropRight(currentTrace.size - laterI - 1)
+        .filter { x => x.id != earlier.id }
+      
+      require(branchI < laterI)
+      
+      // Since we're dealing with the vertices and not the
+      // events, we need to extract the values.
+      val needToReplayV = needToReplay.toList
+      
+
+      // Since we're exploring an already executed trace, we can
+      // safely mark the interleaving of (earlier, later) as
+      // already explored.
+      exploredTacker.setExplored(branchI, (earlier, later))
+      
+      logger.trace(Console.CYAN + "Replay:  " + 
+          Util.traceStr(needToReplay) + Console.RESET)
+      logger.info(Console.GREEN + 
+          "Found a race between " + earlier.id +  " and " + 
+          later.id + " with a common index " + branchI +
+          Console.RESET)
+
+      return Some((branchI, needToReplayV))
+
+
 
     }
     
@@ -785,28 +626,21 @@
      * the other one.
      * 
      ** @param earlier: First event
-     ** @param later: Second event
+     ** @param earlier: First event
      * 
      ** @return: Boolean 
      */
-    def isCoEnabeled(earlier: Unique, later: Unique) : Boolean = (earlier, later) match {
-      
-      // NetworkPartition is always co-enabled with any other event.
-      case (Unique(p : NetworkPartition, _), _) => true
-      case (_, Unique(p : NetworkPartition, _)) => true
-      //case (_, _) =>
-      case (Unique(m1 : MsgEvent, _), Unique(m2 : MsgEvent, _)) =>
-        if (m1.receiver != m2.receiver) 
-          return false
-        val earlierN = (depGraph get earlier)
-        val laterN = (depGraph get later)
-        
-        val coEnabeled = laterN.pathTo(earlierN) match {
-          case None => true
-          case _ => false
-        }
-        
-        return coEnabeled
+    def isCoEnabeled(earlier: Unique, later: Unique) : Boolean = {
+      
+      val earlierN = (depGraph get earlier)
+      val laterN = (depGraph get later)
+      
+      val coEnabeled = laterN.pathTo(earlierN) match {
+        case None => true
+        case _ => false
+      }
+      
+      return coEnabeled
     }
     
 
@@ -821,24 +655,19 @@
      *    common backtrack index.
      */ 
     for(laterI <- 0 to trace.size - 1) {
-      val later @ Unique(laterEvent, laterID) = getEvent(laterI, trace)
+      val later @ Unique(laterMsg : MsgEvent, laterID) = getEvent(laterI, trace)
 
       for(earlierI <- 0 to laterI - 1) {
-        val earlier @ Unique(earlierEvent, earlierID) = getEvent(earlierI, trace) 
-        
-        //val sameReceiver = earlierMsg.receiver == laterMsg.receiver
-        if ( isCoEnabeled(earlier, later)) {
-          
+        val earlier @ Unique(earlierMsg : MsgEvent, earlierID) = getEvent(earlierI, trace) 
+        
+        val sameReceiver = earlierMsg.receiver == laterMsg.receiver
+        if (sameReceiver && isCoEnabeled(earlier, later)) {
           analyize_dep(earlierI, laterI, trace) match {
-            case Some((branchI, needToReplayV)) =>    
-              
-              // Since we're exploring an already executed trace, we can
-              // safely mark the interleaving of (earlier, later) as
-              // already explored.
-              exploredTacker.setExplored(branchI, (earlier, later))
+            
+            case Some((branchI, needToReplayV)) => 
+              val racingPair = ((later, earlier))
               backTrack.getOrElseUpdate(branchI, new HashMap[(Unique, Unique), List[Unique]])
-              backTrack(branchI)((later, earlier)) = needToReplayV
-              
+              backTrack(branchI)(racingPair) = needToReplayV
             case None => // Nothing
           }
           
@@ -856,9 +685,10 @@
     // Find the deepest backtrack value, and make sure
     // its index is removed from the freeze set.
     val maxIndex = backTrack.keySet.max
-    val (_ @ Unique(_, id1),
-         _ @ Unique(_, id2)) = backTrack(maxIndex).head match {
-      case ((u1, u2), eventList) => (u1, u2)
+    val (u1 @ Unique(m1 : MsgEvent, id1),
+         u2 @ Unique(m2 : MsgEvent, id2)) = backTrack(maxIndex).head match {
+      case ((u1 @ Unique(m1: MsgEvent, id1), 
+            u2 @ Unique(m2: MsgEvent, id2)), eventList ) => (u1, u2)
       case _ => throw new Exception("invalid interleaving event types")
     }
     
